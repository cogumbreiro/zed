--- conflicted
+++ resolved
@@ -29,12 +29,9 @@
     Extension, Router, TypedHeader,
 };
 use collections::{HashMap, HashSet};
-<<<<<<< HEAD
-pub use connection_pool::ConnectionPool;
+pub use connection_pool::{ConnectionPool, ZedVersion};
 use core::fmt::{self, Debug, Formatter};
-=======
-pub use connection_pool::{ConnectionPool, ZedVersion};
->>>>>>> af87fb98
+
 use futures::{
     channel::oneshot,
     future::{self, BoxFuture},
@@ -531,11 +528,7 @@
                     let queue_duration_ms = total_duration_ms - processing_duration_ms;
                     match result {
                         Err(error) => {
-<<<<<<< HEAD
-                            tracing::error!(%error, ?duration_ms, "error handling message");
-=======
                             tracing::error!(%error, ?total_duration_ms, ?processing_duration_ms, ?queue_duration_ms, "error handling message")
->>>>>>> af87fb98
                         }
                         Ok(()) => tracing::info!(?total_duration_ms, ?processing_duration_ms, ?queue_duration_ms, "finished handling message"),
                     }
@@ -599,7 +592,6 @@
         })
     }
 
-<<<<<<< HEAD
     fn add_streaming_request_handler<F, Fut, M>(&mut self, handler: F) -> &mut Self
     where
         F: 'static + Send + Sync + Fn(M, StreamingResponse<M>, Session) -> Fut,
@@ -627,9 +619,7 @@
         })
     }
 
-=======
     #[allow(clippy::too_many_arguments)]
->>>>>>> af87fb98
     pub fn handle_connection(
         self: &Arc<Self>,
         connection: Connection,
