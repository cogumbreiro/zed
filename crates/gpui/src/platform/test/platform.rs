use crate::{
    px, size, AnyWindowHandle, BackgroundExecutor, ClipboardItem, CursorStyle, ForegroundExecutor,
    Keymap, Platform, PlatformDisplay, PlatformTextSystem, ScreenCaptureFrame, ScreenCaptureSource,
    ScreenCaptureStream, Task, TestDisplay, TestWindow, WindowAppearance, WindowParams,
};
use anyhow::Result;
use collections::VecDeque;
use futures::channel::oneshot;
use parking_lot::Mutex;
use std::{
    cell::RefCell,
    path::{Path, PathBuf},
    rc::{Rc, Weak},
    sync::Arc,
};
#[cfg(target_os = "windows")]
use windows::Win32::{
    Graphics::Imaging::{CLSID_WICImagingFactory, IWICImagingFactory},
    System::Com::{CoCreateInstance, CLSCTX_INPROC_SERVER},
};

/// TestPlatform implements the Platform trait for use in tests.
pub(crate) struct TestPlatform {
    background_executor: BackgroundExecutor,
    foreground_executor: ForegroundExecutor,

    pub(crate) active_window: RefCell<Option<TestWindow>>,
    active_display: Rc<dyn PlatformDisplay>,
    active_cursor: Mutex<CursorStyle>,
    current_clipboard_item: Mutex<Option<ClipboardItem>>,
    #[cfg(target_os = "linux")]
    current_primary_item: Mutex<Option<ClipboardItem>>,
    pub(crate) prompts: RefCell<TestPrompts>,
    screen_capture_sources: RefCell<Vec<TestScreenCaptureSource>>,
    pub opened_url: RefCell<Option<String>>,
    pub text_system: Arc<dyn PlatformTextSystem>,
    #[cfg(target_os = "windows")]
    bitmap_factory: std::mem::ManuallyDrop<IWICImagingFactory>,
    weak: Weak<Self>,
}

#[derive(Clone)]
/// A fake screen capture source, used for testing.
pub struct TestScreenCaptureSource {}

pub struct TestScreenCaptureStream {}

impl ScreenCaptureSource for TestScreenCaptureSource {
    fn resolution(&self) -> Result<crate::Size<crate::Pixels>> {
        Ok(size(px(1.), px(1.)))
    }

    fn stream(
        &self,
        _frame_callback: Box<dyn Fn(ScreenCaptureFrame)>,
    ) -> oneshot::Receiver<Result<Box<dyn ScreenCaptureStream>>> {
        let (mut tx, rx) = oneshot::channel();
        let stream = TestScreenCaptureStream {};
        tx.send(Ok(Box::new(stream) as Box<dyn ScreenCaptureStream>))
            .ok();
        rx
    }
}

impl ScreenCaptureStream for TestScreenCaptureStream {}

#[derive(Default)]
pub(crate) struct TestPrompts {
    multiple_choice: VecDeque<oneshot::Sender<usize>>,
    new_path: VecDeque<(PathBuf, oneshot::Sender<Result<Option<PathBuf>>>)>,
}

impl TestPlatform {
    pub fn new(executor: BackgroundExecutor, foreground_executor: ForegroundExecutor) -> Rc<Self> {
        #[cfg(target_os = "windows")]
        let bitmap_factory = unsafe {
            windows::Win32::System::Ole::OleInitialize(None)
                .expect("unable to initialize Windows OLE");
            std::mem::ManuallyDrop::new(
                CoCreateInstance(&CLSID_WICImagingFactory, None, CLSCTX_INPROC_SERVER)
                    .expect("Error creating bitmap factory."),
            )
        };

        #[cfg(target_os = "macos")]
        let text_system = Arc::new(crate::platform::mac::MacTextSystem::new());

        #[cfg(target_os = "linux")]
        let text_system = Arc::new(crate::platform::linux::CosmicTextSystem::new());

        #[cfg(target_os = "windows")]
        let text_system = Arc::new(
            crate::platform::windows::DirectWriteTextSystem::new(&bitmap_factory)
                .expect("Unable to initialize direct write."),
        );

        Rc::new_cyclic(|weak| TestPlatform {
            background_executor: executor,
            foreground_executor,
            prompts: Default::default(),
            screen_capture_sources: Default::default(),
            active_cursor: Default::default(),
            active_display: Rc::new(TestDisplay::new()),
            active_window: Default::default(),
            current_clipboard_item: Mutex::new(None),
            #[cfg(target_os = "linux")]
            current_primary_item: Mutex::new(None),
            weak: weak.clone(),
            opened_url: Default::default(),
            #[cfg(target_os = "windows")]
            bitmap_factory,
            text_system,
        })
    }

    pub(crate) fn simulate_new_path_selection(
        &self,
        select_path: impl FnOnce(&std::path::Path) -> Option<std::path::PathBuf>,
    ) {
        let (path, tx) = self
            .prompts
            .borrow_mut()
            .new_path
            .pop_front()
            .expect("no pending new path prompt");
        tx.send(Ok(select_path(&path))).ok();
    }

    pub(crate) fn simulate_prompt_answer(&self, response_ix: usize) {
        let tx = self
            .prompts
            .borrow_mut()
            .multiple_choice
            .pop_front()
            .expect("no pending multiple choice prompt");
        self.background_executor().set_waiting_hint(None);
        tx.send(response_ix).ok();
    }

    pub(crate) fn has_pending_prompt(&self) -> bool {
        !self.prompts.borrow().multiple_choice.is_empty()
    }

    pub(crate) fn set_screen_capture_sources(&self, sources: Vec<TestScreenCaptureSource>) {
        *self.screen_capture_sources.borrow_mut() = sources;
    }

    pub(crate) fn prompt(&self, msg: &str, detail: Option<&str>) -> oneshot::Receiver<usize> {
        let (tx, rx) = oneshot::channel();
        self.background_executor()
            .set_waiting_hint(Some(format!("PROMPT: {:?} {:?}", msg, detail)));
        self.prompts.borrow_mut().multiple_choice.push_back(tx);
        rx
    }

    pub(crate) fn set_active_window(&self, window: Option<TestWindow>) {
        let executor = self.foreground_executor().clone();
        let previous_window = self.active_window.borrow_mut().take();
        self.active_window.borrow_mut().clone_from(&window);

        executor
            .spawn(async move {
                if let Some(previous_window) = previous_window {
                    if let Some(window) = window.as_ref() {
                        if Rc::ptr_eq(&previous_window.0, &window.0) {
                            return;
                        }
                    }
                    previous_window.simulate_active_status_change(false);
                }
                if let Some(window) = window {
                    window.simulate_active_status_change(true);
                }
            })
            .detach();
    }

    pub(crate) fn did_prompt_for_new_path(&self) -> bool {
        self.prompts.borrow().new_path.len() > 0
    }
}

impl Platform for TestPlatform {
    fn background_executor(&self) -> BackgroundExecutor {
        self.background_executor.clone()
    }

    fn foreground_executor(&self) -> ForegroundExecutor {
        self.foreground_executor.clone()
    }

    fn text_system(&self) -> Arc<dyn PlatformTextSystem> {
        self.text_system.clone()
    }

    fn run(&self, _on_finish_launching: Box<dyn FnOnce()>) {
        unimplemented!()
    }

    fn quit(&self) {}

    fn restart(&self, _: Option<PathBuf>) {
        unimplemented!()
    }

    fn activate(&self, _ignoring_other_apps: bool) {
        //
    }

    fn hide(&self) {
        unimplemented!()
    }

    fn hide_other_apps(&self) {
        unimplemented!()
    }

    fn unhide_other_apps(&self) {
        unimplemented!()
    }

    fn displays(&self) -> Vec<std::rc::Rc<dyn crate::PlatformDisplay>> {
        vec![self.active_display.clone()]
    }

    fn primary_display(&self) -> Option<std::rc::Rc<dyn crate::PlatformDisplay>> {
        Some(self.active_display.clone())
    }

    fn screen_capture_sources(
        &self,
    ) -> oneshot::Receiver<Result<Vec<Box<dyn ScreenCaptureSource>>>> {
        let (mut tx, rx) = oneshot::channel();
        tx.send(Ok(self
            .screen_capture_sources
            .borrow()
            .iter()
            .map(|source| Box::new(source.clone()) as Box<dyn ScreenCaptureSource>)
            .collect()))
            .ok();
        rx
    }

    fn active_window(&self) -> Option<crate::AnyWindowHandle> {
        self.active_window
            .borrow()
            .as_ref()
            .map(|window| window.0.lock().handle)
    }

    fn open_window(
        &self,
        handle: AnyWindowHandle,
        params: WindowParams,
    ) -> anyhow::Result<Box<dyn crate::PlatformWindow>> {
        let window = TestWindow::new(
            handle,
            params,
            self.weak.clone(),
            self.active_display.clone(),
        );
        Ok(Box::new(window))
    }

    fn window_appearance(&self) -> WindowAppearance {
        WindowAppearance::Light
    }

    fn open_url(&self, url: &str) {
        *self.opened_url.borrow_mut() = Some(url.to_string())
    }

    fn on_open_urls(&self, _callback: Box<dyn FnMut(Vec<String>)>) {
        unimplemented!()
    }

    fn prompt_for_paths(
        &self,
        _options: crate::PathPromptOptions,
    ) -> oneshot::Receiver<Result<Option<Vec<std::path::PathBuf>>>> {
        unimplemented!()
    }

    fn prompt_for_new_path(
        &self,
        directory: &std::path::Path,
    ) -> oneshot::Receiver<Result<Option<std::path::PathBuf>>> {
        let (tx, rx) = oneshot::channel();
        self.prompts
            .borrow_mut()
            .new_path
            .push_back((directory.to_path_buf(), tx));
        rx
    }

    fn reveal_path(&self, _path: &std::path::Path) {
        unimplemented!()
    }

    fn on_quit(&self, _callback: Box<dyn FnMut()>) {}

    fn on_reopen(&self, _callback: Box<dyn FnMut()>) {
        unimplemented!()
    }

    fn set_menus(&self, _menus: Vec<crate::Menu>, _keymap: &Keymap) {}
    fn set_dock_menu(&self, _menu: Vec<crate::MenuItem>, _keymap: &Keymap) {}

    fn add_recent_document(&self, _paths: &Path) {}

    fn on_app_menu_action(&self, _callback: Box<dyn FnMut(&dyn crate::Action)>) {}

    fn on_will_open_app_menu(&self, _callback: Box<dyn FnMut()>) {}

    fn on_validate_app_menu_command(&self, _callback: Box<dyn FnMut(&dyn crate::Action) -> bool>) {}

    fn app_path(&self) -> Result<std::path::PathBuf> {
        unimplemented!()
    }

    fn path_for_auxiliary_executable(&self, _name: &str) -> Result<std::path::PathBuf> {
        unimplemented!()
    }

    fn set_cursor_style(&self, style: crate::CursorStyle) {
        *self.active_cursor.lock() = style;
    }

    fn should_auto_hide_scrollbars(&self) -> bool {
        false
    }

    #[cfg(target_os = "linux")]
    fn write_to_primary(&self, item: ClipboardItem) {
        *self.current_primary_item.lock() = Some(item);
    }

    fn write_to_clipboard(&self, item: ClipboardItem) {
        *self.current_clipboard_item.lock() = Some(item);
    }

    #[cfg(target_os = "linux")]
    fn read_from_primary(&self) -> Option<ClipboardItem> {
        self.current_primary_item.lock().clone()
    }

    fn read_from_clipboard(&self) -> Option<ClipboardItem> {
        self.current_clipboard_item.lock().clone()
    }

    fn write_credentials(&self, _url: &str, _username: &str, _password: &[u8]) -> Task<Result<()>> {
        Task::ready(Ok(()))
    }

    fn read_credentials(&self, _url: &str) -> Task<Result<Option<(String, Vec<u8>)>>> {
        Task::ready(Ok(None))
    }

    fn delete_credentials(&self, _url: &str) -> Task<Result<()>> {
        Task::ready(Ok(()))
    }

    fn register_url_scheme(&self, _: &str) -> Task<anyhow::Result<()>> {
        unimplemented!()
    }
}

<<<<<<< HEAD
impl TestScreenCaptureSource {
    /// Create a fake screen capture source, for testing.
    pub fn new() -> Self {
        Self {}
=======
#[cfg(target_os = "windows")]
impl Drop for TestPlatform {
    fn drop(&mut self) {
        unsafe {
            std::mem::ManuallyDrop::drop(&mut self.bitmap_factory);
            windows::Win32::System::Ole::OleUninitialize();
        }
>>>>>>> 7eab57a2
    }
}<|MERGE_RESOLUTION|>--- conflicted
+++ resolved
@@ -365,12 +365,13 @@
     }
 }
 
-<<<<<<< HEAD
 impl TestScreenCaptureSource {
     /// Create a fake screen capture source, for testing.
     pub fn new() -> Self {
         Self {}
-=======
+    }
+}
+
 #[cfg(target_os = "windows")]
 impl Drop for TestPlatform {
     fn drop(&mut self) {
@@ -378,6 +379,5 @@
             std::mem::ManuallyDrop::drop(&mut self.bitmap_factory);
             windows::Win32::System::Ole::OleUninitialize();
         }
->>>>>>> 7eab57a2
     }
 }