use crate::{collab_panel, ChatPanelSettings};
use anyhow::Result;
use call::{room, ActiveCall};
use channel::{ChannelChat, ChannelChatEvent, ChannelMessage, ChannelMessageId, ChannelStore};
use client::{ChannelId, Client};
use collections::HashMap;
use db::kvp::KEY_VALUE_STORE;
use editor::Editor;
use gpui::{
    actions, div, list, prelude::*, px, Action, AppContext, AsyncWindowContext, ClipboardItem,
    CursorStyle, DismissEvent, ElementId, EventEmitter, FocusHandle, FocusableView, FontStyle,
    FontWeight, HighlightStyle, ListOffset, ListScrollEvent, ListState, Model, Render, StyledText,
    Subscription, Task, View, ViewContext, VisualContext, WeakView,
};
use language::LanguageRegistry;
use menu::Confirm;
use message_editor::MessageEditor;
use project::Fs;
use rich_text::RichText;
use serde::{Deserialize, Serialize};
use settings::Settings;
use std::{sync::Arc, time::Duration};
use time::{OffsetDateTime, UtcOffset};
use ui::{
    popover_menu, prelude::*, Avatar, Button, ContextMenu, IconButton, IconName, KeyBinding, Label,
    TabBar, Tooltip,
};
use util::{ResultExt, TryFutureExt};
use workspace::{
    dock::{DockPosition, Panel, PanelEvent},
    Workspace,
};

mod message_editor;

const MESSAGE_LOADING_THRESHOLD: usize = 50;
const CHAT_PANEL_KEY: &str = "ChatPanel";

pub fn init(cx: &mut AppContext) {
    cx.observe_new_views(|workspace: &mut Workspace, _| {
        workspace.register_action(|workspace, _: &ToggleFocus, cx| {
            workspace.toggle_panel_focus::<ChatPanel>(cx);
        });
    })
    .detach();
}

pub struct ChatPanel {
    client: Arc<Client>,
    channel_store: Model<ChannelStore>,
    languages: Arc<LanguageRegistry>,
    message_list: ListState,
    active_chat: Option<(Model<ChannelChat>, Subscription)>,
    message_editor: View<MessageEditor>,
    local_timezone: UtcOffset,
    fs: Arc<dyn Fs>,
    width: Option<Pixels>,
    active: bool,
    pending_serialization: Task<Option<()>>,
    subscriptions: Vec<gpui::Subscription>,
    is_scrolled_to_bottom: bool,
    markdown_data: HashMap<ChannelMessageId, RichText>,
    focus_handle: FocusHandle,
    open_context_menu: Option<(u64, Subscription)>,
    highlighted_message: Option<(u64, Task<()>)>,
    last_acknowledged_message_id: Option<u64>,
}

#[derive(Serialize, Deserialize)]
struct SerializedChatPanel {
    width: Option<Pixels>,
}

actions!(
    chat_panel,
    [ToggleFocus, CloseReplyPreview, CancelEditMessage]
);

impl ChatPanel {
    pub fn new(workspace: &mut Workspace, cx: &mut ViewContext<Workspace>) -> View<Self> {
        let fs = workspace.app_state().fs.clone();
        let client = workspace.app_state().client.clone();
        let channel_store = ChannelStore::global(cx);
        let languages = workspace.app_state().languages.clone();

        let input_editor = cx.new_view(|cx| {
            MessageEditor::new(
                languages.clone(),
                channel_store.clone(),
                cx.new_view(|cx| Editor::auto_height(4, cx)),
                cx,
            )
        });

        cx.new_view(|cx: &mut ViewContext<Self>| {
            let view = cx.view().downgrade();
            let message_list =
                ListState::new(0, gpui::ListAlignment::Bottom, px(1000.), move |ix, cx| {
                    if let Some(view) = view.upgrade() {
                        view.update(cx, |view, cx| {
                            view.render_message(ix, cx).into_any_element()
                        })
                    } else {
                        div().into_any()
                    }
                });

            message_list.set_scroll_handler(cx.listener(|this, event: &ListScrollEvent, cx| {
                if event.visible_range.start < MESSAGE_LOADING_THRESHOLD {
                    this.load_more_messages(cx);
                }
                this.is_scrolled_to_bottom = !event.is_scrolled;
            }));

            let mut this = Self {
                fs,
                client,
                channel_store,
                languages,
                message_list,
                active_chat: Default::default(),
                pending_serialization: Task::ready(None),
                message_editor: input_editor,
                local_timezone: cx.local_timezone(),
                subscriptions: Vec::new(),
                is_scrolled_to_bottom: true,
                active: false,
                width: None,
                markdown_data: Default::default(),
                focus_handle: cx.focus_handle(),
                open_context_menu: None,
                highlighted_message: None,
                last_acknowledged_message_id: None,
            };

            if let Some(channel_id) = ActiveCall::global(cx)
                .read(cx)
                .room()
                .and_then(|room| room.read(cx).channel_id())
            {
                this.select_channel(channel_id, None, cx)
                    .detach_and_log_err(cx);
            }

            this.subscriptions.push(cx.subscribe(
                &ActiveCall::global(cx),
                move |this: &mut Self, call, event: &room::Event, cx| match event {
                    room::Event::RoomJoined { channel_id } => {
                        if let Some(channel_id) = channel_id {
                            this.select_channel(*channel_id, None, cx)
                                .detach_and_log_err(cx);

                            if call
                                .read(cx)
                                .room()
                                .is_some_and(|room| room.read(cx).contains_guests())
                            {
                                cx.emit(PanelEvent::Activate)
                            }
                        }
                    }
                    room::Event::Left { channel_id } => {
                        if channel_id == &this.channel_id(cx) {
                            cx.emit(PanelEvent::Close)
                        }
                    }
                    _ => {}
                },
            ));

            this
        })
    }

    pub fn channel_id(&self, cx: &AppContext) -> Option<ChannelId> {
        self.active_chat
            .as_ref()
            .map(|(chat, _)| chat.read(cx).channel_id)
    }

    pub fn is_scrolled_to_bottom(&self) -> bool {
        self.is_scrolled_to_bottom
    }

    pub fn active_chat(&self) -> Option<Model<ChannelChat>> {
        self.active_chat.as_ref().map(|(chat, _)| chat.clone())
    }

    pub fn load(
        workspace: WeakView<Workspace>,
        cx: AsyncWindowContext,
    ) -> Task<Result<View<Self>>> {
        cx.spawn(|mut cx| async move {
            let serialized_panel = if let Some(panel) = cx
                .background_executor()
                .spawn(async move { KEY_VALUE_STORE.read_kvp(CHAT_PANEL_KEY) })
                .await
                .log_err()
                .flatten()
            {
                Some(serde_json::from_str::<SerializedChatPanel>(&panel)?)
            } else {
                None
            };

            workspace.update(&mut cx, |workspace, cx| {
                let panel = Self::new(workspace, cx);
                if let Some(serialized_panel) = serialized_panel {
                    panel.update(cx, |panel, cx| {
                        panel.width = serialized_panel.width.map(|r| r.round());
                        cx.notify();
                    });
                }
                panel
            })
        })
    }

    fn serialize(&mut self, cx: &mut ViewContext<Self>) {
        let width = self.width;
        self.pending_serialization = cx.background_executor().spawn(
            async move {
                KEY_VALUE_STORE
                    .write_kvp(
                        CHAT_PANEL_KEY.into(),
                        serde_json::to_string(&SerializedChatPanel { width })?,
                    )
                    .await?;
                anyhow::Ok(())
            }
            .log_err(),
        );
    }

    fn set_active_chat(&mut self, chat: Model<ChannelChat>, cx: &mut ViewContext<Self>) {
        if self.active_chat.as_ref().map(|e| &e.0) != Some(&chat) {
            let channel_id = chat.read(cx).channel_id;
            {
                self.markdown_data.clear();
                let chat = chat.read(cx);
                self.message_list.reset(chat.message_count());

                let channel_name = chat.channel(cx).map(|channel| channel.name.clone());
                self.message_editor.update(cx, |editor, cx| {
                    editor.set_channel(channel_id, channel_name, cx);
                    editor.clear_reply_to_message_id();
                });
            };
            let subscription = cx.subscribe(&chat, Self::channel_did_change);
            self.active_chat = Some((chat, subscription));
            self.acknowledge_last_message(cx);
            cx.notify();
        }
    }

    fn channel_did_change(
        &mut self,
        _: Model<ChannelChat>,
        event: &ChannelChatEvent,
        cx: &mut ViewContext<Self>,
    ) {
        match event {
            ChannelChatEvent::MessagesUpdated {
                old_range,
                new_count,
            } => {
                self.message_list.splice(old_range.clone(), *new_count);
                if self.active {
                    self.acknowledge_last_message(cx);
                }
            }
            ChannelChatEvent::UpdateMessage {
                message_id,
                message_ix,
            } => {
                let range = *message_ix..*message_ix + 1;
                self.message_list.splice(range, 1);
                self.markdown_data
                    .remove(&ChannelMessageId::Saved(*message_id));
            }
            ChannelChatEvent::NewMessage {
                channel_id,
                message_id,
            } => {
                if !self.active {
                    self.channel_store.update(cx, |store, cx| {
                        store.update_latest_message_id(*channel_id, *message_id, cx)
                    })
                }
            }
        }
        cx.notify();
    }

    fn acknowledge_last_message(&mut self, cx: &mut ViewContext<Self>) {
        if self.active && self.is_scrolled_to_bottom {
            if let Some((chat, _)) = &self.active_chat {
                if let Some(channel_id) = self.channel_id(cx) {
                    self.last_acknowledged_message_id = self
                        .channel_store
                        .read(cx)
                        .last_acknowledge_message_id(channel_id);
                }

                chat.update(cx, |chat, cx| {
                    chat.acknowledge_last_message(cx);
                });
            }
        }
    }

    fn render_replied_to_message(
        &mut self,
        message_id: Option<ChannelMessageId>,
        reply_to_message: &ChannelMessage,
        cx: &mut ViewContext<Self>,
    ) -> impl IntoElement {
        let body_element_id: ElementId = match message_id {
            Some(ChannelMessageId::Saved(id)) => ("reply-to-saved-message", id).into(),
            Some(ChannelMessageId::Pending(id)) => ("reply-to-pending-message", id).into(), // This should never happen
            None => ("composing-reply").into(),
        };

        let message_element_id: ElementId = match message_id {
            Some(ChannelMessageId::Saved(id)) => ("reply-to-saved-message-container", id).into(),
            Some(ChannelMessageId::Pending(id)) => {
                ("reply-to-pending-message-container", id).into()
            } // This should never happen
            None => ("composing-reply-container").into(),
        };

        let current_channel_id = self.channel_id(cx);
        let reply_to_message_id = reply_to_message.id;

        let reply_to_message_body = self
            .markdown_data
            .entry(reply_to_message.id)
            .or_insert_with(|| {
                Self::render_markdown_with_mentions(
                    &self.languages,
                    self.client.id(),
                    reply_to_message,
                )
            });

        const REPLY_TO_PREFIX: &str = "Reply to @";

        div().flex_grow().child(
            v_flex()
                .id(message_element_id)
                .text_ui_xs()
                .child(
                    h_flex()
                        .gap_x_1()
                        .items_center()
                        .justify_start()
                        .overflow_x_hidden()
                        .whitespace_nowrap()
                        .child(
                            StyledText::new(format!(
                                "{}{}",
                                REPLY_TO_PREFIX,
                                reply_to_message.sender.github_login.clone()
                            ))
                            .with_highlights(
                                &cx.text_style(),
                                vec![(
                                    (REPLY_TO_PREFIX.len() - 1)
                                        ..(reply_to_message.sender.github_login.len()
                                            + REPLY_TO_PREFIX.len()),
                                    HighlightStyle {
                                        font_weight: Some(FontWeight::BOLD),
                                        ..Default::default()
                                    },
                                )],
                            ),
                        ),
                )
                .child(
                    div()
                        .border_l_2()
                        .border_color(cx.theme().colors().border)
                        .px_1()
                        .py_0p5()
                        .mb_1()
                        .child(
                            div()
                                .overflow_hidden()
                                .max_h_12()
                                .child(reply_to_message_body.element(body_element_id, cx)),
                        ),
                )
                .cursor(CursorStyle::PointingHand)
                .tooltip(|cx| Tooltip::text("Go to message", cx))
                .on_click(cx.listener(move |chat_panel, _, cx| {
                    if let Some(channel_id) = current_channel_id {
                        chat_panel
                            .select_channel(channel_id, reply_to_message_id.into(), cx)
                            .detach_and_log_err(cx)
                    }
                })),
        )
    }

    fn render_message(&mut self, ix: usize, cx: &mut ViewContext<Self>) -> impl IntoElement {
        let active_chat = &self.active_chat.as_ref().unwrap().0;
        let (message, is_continuation_from_previous, is_admin) =
            active_chat.update(cx, |active_chat, cx| {
                let is_admin = self
                    .channel_store
                    .read(cx)
                    .is_channel_admin(active_chat.channel_id);

                let last_message = active_chat.message(ix.saturating_sub(1));
                let this_message = active_chat.message(ix).clone();

                let duration_since_last_message = this_message.timestamp - last_message.timestamp;
                let is_continuation_from_previous = last_message.sender.id
                    == this_message.sender.id
                    && last_message.id != this_message.id
                    && duration_since_last_message < Duration::from_secs(5 * 60);

                if let ChannelMessageId::Saved(id) = this_message.id {
                    if this_message
                        .mentions
                        .iter()
                        .any(|(_, user_id)| Some(*user_id) == self.client.user_id())
                    {
                        active_chat.acknowledge_message(id);
                    }
                }

                (this_message, is_continuation_from_previous, is_admin)
            });

        let _is_pending = message.is_pending();

        let belongs_to_user = Some(message.sender.id) == self.client.user_id();
        let can_modify_message = belongs_to_user || is_admin;

        let element_id: ElementId = match message.id {
            ChannelMessageId::Saved(id) => ("saved-message", id).into(),
            ChannelMessageId::Pending(id) => ("pending-message", id).into(),
        };

        let mentioning_you = message
            .mentions
            .iter()
            .any(|m| Some(m.1) == self.client.user_id());

        let message_id = match message.id {
            ChannelMessageId::Saved(id) => Some(id),
            ChannelMessageId::Pending(_) => None,
        };

        let reply_to_message = message
            .reply_to_message_id
            .and_then(|id| active_chat.read(cx).find_loaded_message(id))
            .cloned();

        let replied_to_you =
            reply_to_message.as_ref().map(|m| m.sender.id) == self.client.user_id();

        let is_highlighted_message = self
            .highlighted_message
            .as_ref()
            .is_some_and(|(id, _)| Some(id) == message_id.as_ref());
        let background = if is_highlighted_message {
            cx.theme().status().info_background
        } else if mentioning_you || replied_to_you {
            cx.theme().colors().background
        } else {
            cx.theme().colors().panel_background
        };

        v_flex()
            .w_full()
            .relative()
            .group("")
            .when(!is_continuation_from_previous, |this| this.pt_2())
            .child(
                self.render_popover_buttons(&cx, message_id, can_delete_message)
                    .neg_mt_2p5(),
            )
            .child(
                div()
                    .group("")
                    .bg(background)
                    .rounded_md()
                    .overflow_hidden()
                    .px_1p5()
                    .py_0p5()
                    .when(!self.has_open_menu(message_id), |this| {
                        this.hover(|style| style.bg(cx.theme().colors().element_hover))
                    })
                    .when(!is_continuation_from_previous, |this| {
                        this.child(
                            h_flex()
                                .text_ui_sm()
                                .child(div().absolute().child(
                                    Avatar::new(message.sender.avatar_uri.clone()).size(rems(1.)),
                                ))
                                .child(
                                    div()
                                        .pl(cx.rem_size() + px(6.0))
                                        .pr(px(8.0))
                                        .font_weight(FontWeight::BOLD)
                                        .child(Label::new(message.sender.github_login.clone())),
                                )
                                .child(
                                    Label::new(time_format::format_localized_timestamp(
                                        OffsetDateTime::now_utc(),
                                        message.timestamp,
                                        self.local_timezone,
                                    ))
                                    .size(LabelSize::Small)
                                    .color(Color::Muted),
                                ),
                        )
                    })
                    .when(
                        message.reply_to_message_id.is_some() && reply_to_message.is_none(),
                        |this| {
                            const MESSAGE_DELETED: &str = "Message has been deleted";

                            let body_text = StyledText::new(MESSAGE_DELETED).with_highlights(
                                &cx.text_style(),
                                vec![(
                                    0..MESSAGE_DELETED.len(),
                                    HighlightStyle {
                                        font_style: Some(FontStyle::Italic),
                                        ..Default::default()
                                    },
                                )],
                            );

                            this.child(
                                div()
                                    .border_l_2()
                                    .text_ui_xs()
                                    .border_color(cx.theme().colors().border)
                                    .px_1()
                                    .py_0p5()
                                    .child(body_text),
                            )
                        },
                    )
                    .when_some(reply_to_message, |el, reply_to_message| {
                        el.child(self.render_replied_to_message(
                            Some(message.id),
                            &reply_to_message,
                            cx,
                        ))
                    })
                    .when(mentioning_you || replied_to_you, |this| this.my_0p5())
                    .map(|el| {
                        let text = self.markdown_data.entry(message.id).or_insert_with(|| {
                            Self::render_markdown_with_mentions(
                                &self.languages,
                                self.client.id(),
                                &message,
                            )
                        });
                        el.child(
                            v_flex()
                                .w_full()
                                .text_ui_sm()
                                .id(element_id)
<<<<<<< HEAD
                                .group("")
                                .child(text.element("body".into(), cx))
                                .child(
                                    div()
                                        .absolute()
                                        .z_index(1)
                                        .right_0()
                                        .w_6()
                                        .bg(background)
                                        .when(!self.has_open_menu(message_id), |el| {
                                            el.visible_on_hover("")
                                        })
                                        .when_some(message_id, |el, message_id| {
                                            el.child(
                                                popover_menu(("menu", message_id))
                                                    .trigger(IconButton::new(
                                                        ("trigger", message_id),
                                                        IconName::Ellipsis,
                                                    ))
                                                    .menu(move |cx| {
                                                        Some(Self::render_message_menu(
                                                            &this,
                                                            message_id,
                                                            can_modify_message,
                                                            cx,
                                                        ))
                                                    }),
                                            )
                                        }),
                                ),
=======
                                .child(text.element("body".into(), cx)),
>>>>>>> ca696fd5
                        )
                        .when(self.has_open_menu(message_id), |el| {
                            el.bg(cx.theme().colors().element_selected)
                        })
                    }),
            )
            .when(
                self.last_acknowledged_message_id
                    .is_some_and(|l| Some(l) == message_id),
                |this| {
                    this.child(
                        h_flex()
                            .py_2()
                            .gap_1()
                            .items_center()
                            .child(div().w_full().h_0p5().bg(cx.theme().colors().border))
                            .child(
                                div()
                                    .px_1()
                                    .rounded_md()
                                    .text_ui_xs()
                                    .bg(cx.theme().colors().background)
                                    .child("New messages"),
                            )
                            .child(div().w_full().h_0p5().bg(cx.theme().colors().border)),
                    )
                },
            )
    }

    fn has_open_menu(&self, message_id: Option<u64>) -> bool {
        match self.open_context_menu.as_ref() {
            Some((id, _)) => Some(*id) == message_id,
            None => false,
        }
    }

    fn render_popover_buttons(
        &self,
        cx: &ViewContext<Self>,
        message_id: Option<u64>,
        can_delete_message: bool,
    ) -> Div {
        div()
            .absolute()
            .z_index(1)
            .child(
                div()
                    .absolute()
                    .z_index(1)
                    .right_8()
                    .w_6()
                    .rounded_tl_md()
                    .rounded_bl_md()
                    .border_l_1()
                    .border_t_1()
                    .border_b_1()
                    .border_color(cx.theme().colors().element_selected)
                    .bg(cx.theme().colors().element_background)
                    .hover(|style| style.bg(cx.theme().colors().element_hover))
                    .when(!self.has_open_menu(message_id), |el| {
                        el.visible_on_hover("")
                    })
                    .when_some(message_id, |el, message_id| {
                        el.child(
                            div()
                                .id("reply")
                                .child(
                                    IconButton::new(("reply", message_id), IconName::ReplyArrow)
                                        .on_click(cx.listener(move |this, _, cx| {
                                            this.message_editor.update(cx, |editor, cx| {
                                                editor.set_reply_to_message_id(message_id);
                                                editor.focus_handle(cx).focus(cx);
                                            })
                                        })),
                                )
                                .tooltip(|cx| Tooltip::text("Reply", cx)),
                        )
                    }),
            )
            .child(
                div()
                    .absolute()
                    .z_index(1)
                    .right_2()
                    .w_6()
                    .rounded_tr_md()
                    .rounded_br_md()
                    .border_r_1()
                    .border_t_1()
                    .border_b_1()
                    .border_color(cx.theme().colors().element_selected)
                    .bg(cx.theme().colors().element_background)
                    .hover(|style| style.bg(cx.theme().colors().element_hover))
                    .when(!self.has_open_menu(message_id), |el| {
                        el.visible_on_hover("")
                    })
                    .when_some(message_id, |el, message_id| {
                        let this = cx.view().clone();

                        el.child(
                            div()
                                .id("more")
                                .child(
                                    popover_menu(("menu", message_id))
                                        .trigger(IconButton::new(
                                            ("trigger", message_id),
                                            IconName::Ellipsis,
                                        ))
                                        .menu(move |cx| {
                                            Some(Self::render_message_menu(
                                                &this,
                                                message_id,
                                                can_delete_message,
                                                cx,
                                            ))
                                        }),
                                )
                                .tooltip(|cx| Tooltip::text("More", cx)),
                        )
                    }),
            )
    }

    fn render_message_menu(
        this: &View<Self>,
        message_id: u64,
        can_modify_message: bool,
        cx: &mut WindowContext,
    ) -> View<ContextMenu> {
        let menu = {
            ContextMenu::build(cx, move |menu, cx| {
                menu.entry(
                    "Reply to message",
                    None,
                    cx.handler_for(&this, move |this, cx| {
                        this.message_editor.update(cx, |editor, cx| {
                            editor.set_reply_to_message_id(message_id);
                            editor.focus_handle(cx).focus(cx);
                        })
                    }),
                )
                .entry(
                    "Copy message text",
                    None,
                    cx.handler_for(&this, move |this, cx| {
                        if let Some(message) = this.active_chat().and_then(|active_chat| {
                            active_chat.read(cx).find_loaded_message(message_id)
                        }) {
                            let text = message.body.clone();
                            cx.write_to_clipboard(ClipboardItem::new(text))
                        }
                    }),
                )
                .when(can_modify_message, |menu| {
                    menu.entry(
                        "Edit message",
                        None,
                        cx.handler_for(&this, move |this, cx| {
                            let message = this
                                .active_chat()
                                .map(|active_chat| {
                                    active_chat.read(cx).find_loaded_message(message_id)
                                })
                                .flatten()
                                .cloned();

                            if let Some(message) = message {
                                this.message_editor.update(cx, |editor, cx| {
                                    let buffer = editor
                                        .editor
                                        .read(cx)
                                        .buffer()
                                        .read(cx)
                                        .as_singleton()
                                        .expect("message editor must be singleton");

                                    buffer.update(cx, |buffer, cx| {
                                        buffer.set_text(message.body.clone(), cx)
                                    });

                                    editor.set_edit_message_id(message_id);
                                    editor.focus_handle(cx).focus(cx);
                                })
                            }
                        }),
                    )
                })
                .when(can_modify_message, |menu| {
                    menu.entry(
                        "Delete message",
                        None,
                        cx.handler_for(&this, move |this, cx| this.remove_message(message_id, cx)),
                    )
                })
            })
        };
        this.update(cx, |this, cx| {
            let subscription = cx.subscribe(&menu, |this: &mut Self, _, _: &DismissEvent, _| {
                this.open_context_menu = None;
            });
            this.open_context_menu = Some((message_id, subscription));
        });
        menu
    }

    fn render_markdown_with_mentions(
        language_registry: &Arc<LanguageRegistry>,
        current_user_id: u64,
        message: &channel::ChannelMessage,
    ) -> RichText {
        let mentions = message
            .mentions
            .iter()
            .map(|(range, user_id)| rich_text::Mention {
                range: range.clone(),
                is_self_mention: *user_id == current_user_id,
            })
            .collect::<Vec<_>>();

        rich_text::render_rich_text(message.body.clone(), &mentions, language_registry, None)
    }

    fn send(&mut self, _: &Confirm, cx: &mut ViewContext<Self>) {
        if let Some((chat, _)) = self.active_chat.as_ref() {
            let message = self
                .message_editor
                .update(cx, |editor, cx| editor.take_message(cx));

            if let Some(id) = self.message_editor.read(cx).edit_message_id() {
                self.message_editor.update(cx, |editor, _| {
                    editor.clear_edit_message_id();
                });

                if let Some(task) = chat
                    .update(cx, |chat, cx| chat.update_message(id, message, cx))
                    .log_err()
                {
                    task.detach();
                }
            } else {
                if let Some(task) = chat
                    .update(cx, |chat, cx| chat.send_message(message, cx))
                    .log_err()
                {
                    task.detach();
                }
            }
        }
    }

    fn remove_message(&mut self, id: u64, cx: &mut ViewContext<Self>) {
        if let Some((chat, _)) = self.active_chat.as_ref() {
            chat.update(cx, |chat, cx| chat.remove_message(id, cx).detach())
        }
    }

    fn load_more_messages(&mut self, cx: &mut ViewContext<Self>) {
        if let Some((chat, _)) = self.active_chat.as_ref() {
            chat.update(cx, |channel, cx| {
                if let Some(task) = channel.load_more_messages(cx) {
                    task.detach();
                }
            })
        }
    }

    pub fn select_channel(
        &mut self,
        selected_channel_id: ChannelId,
        scroll_to_message_id: Option<u64>,
        cx: &mut ViewContext<ChatPanel>,
    ) -> Task<Result<()>> {
        let open_chat = self
            .active_chat
            .as_ref()
            .and_then(|(chat, _)| {
                (chat.read(cx).channel_id == selected_channel_id)
                    .then(|| Task::ready(anyhow::Ok(chat.clone())))
            })
            .unwrap_or_else(|| {
                self.channel_store.update(cx, |store, cx| {
                    store.open_channel_chat(selected_channel_id, cx)
                })
            });

        cx.spawn(|this, mut cx| async move {
            let chat = open_chat.await?;
            let highlight_message_id = scroll_to_message_id;
            let scroll_to_message_id = this.update(&mut cx, |this, cx| {
                this.set_active_chat(chat.clone(), cx);

                scroll_to_message_id.or_else(|| this.last_acknowledged_message_id)
            })?;

            if let Some(message_id) = scroll_to_message_id {
                if let Some(item_ix) =
                    ChannelChat::load_history_since_message(chat.clone(), message_id, (*cx).clone())
                        .await
                {
                    this.update(&mut cx, |this, cx| {
                        if let Some(highlight_message_id) = highlight_message_id {
                            let task = cx.spawn({
                                |this, mut cx| async move {
                                    cx.background_executor().timer(Duration::from_secs(2)).await;
                                    this.update(&mut cx, |this, cx| {
                                        this.highlighted_message.take();
                                        cx.notify();
                                    })
                                    .ok();
                                }
                            });

                            this.highlighted_message = Some((highlight_message_id, task));
                        }

                        if this.active_chat.as_ref().map_or(false, |(c, _)| *c == chat) {
                            this.message_list.scroll_to(ListOffset {
                                item_ix,
                                offset_in_item: px(0.0),
                            });
                            cx.notify();
                        }
                    })?;
                }
            }

            Ok(())
        })
    }

    fn close_reply_preview(&mut self, _: &CloseReplyPreview, cx: &mut ViewContext<Self>) {
        self.message_editor
            .update(cx, |editor, _| editor.clear_reply_to_message_id());
    }

    fn cancel_edit_message(&mut self, _: &CancelEditMessage, cx: &mut ViewContext<Self>) {
        self.message_editor.update(cx, |editor, cx| {
            editor.clear_edit_message_id();
            editor.clear_reply_to_message_id();

            let buffer = editor
                .editor
                .read(cx)
                .buffer()
                .read(cx)
                .as_singleton()
                .expect("message editor must be singleton");

            buffer.update(cx, |buffer, cx| buffer.set_text("", cx));
        });
    }
}

impl Render for ChatPanel {
    fn render(&mut self, cx: &mut ViewContext<Self>) -> impl IntoElement {
        let message_editor = self.message_editor.read(cx);

        let reply_to_message_id = message_editor.reply_to_message_id();
        let edit_message_id = message_editor.edit_message_id();

        v_flex()
            .key_context("ChatPanel")
            .track_focus(&self.focus_handle)
            .size_full()
            .on_action(cx.listener(Self::send))
            .child(
                h_flex().z_index(1).child(
                    TabBar::new("chat_header").child(
                        h_flex()
                            .w_full()
                            .h(rems(ui::Tab::CONTAINER_HEIGHT_IN_REMS))
                            .px_2()
                            .child(Label::new(
                                self.active_chat
                                    .as_ref()
                                    .and_then(|c| {
                                        Some(format!("#{}", c.0.read(cx).channel(cx)?.name))
                                    })
                                    .unwrap_or("Chat".to_string()),
                            )),
                    ),
                ),
            )
            .child(div().flex_grow().px_2().map(|this| {
                if self.active_chat.is_some() {
                    this.child(list(self.message_list.clone()).size_full())
                } else {
                    this.child(
                        div()
                            .size_full()
                            .p_4()
                            .child(
                                Label::new("Select a channel to chat in.")
                                    .size(LabelSize::Small)
                                    .color(Color::Muted),
                            )
                            .child(
                                div().pt_1().w_full().items_center().child(
                                    Button::new("toggle-collab", "Open")
                                        .full_width()
                                        .key_binding(KeyBinding::for_action(
                                            &collab_panel::ToggleFocus,
                                            cx,
                                        ))
                                        .on_click(|_, cx| {
                                            cx.dispatch_action(
                                                collab_panel::ToggleFocus.boxed_clone(),
                                            )
                                        }),
                                ),
                            ),
                    )
                }
            }))
            .when(!self.is_scrolled_to_bottom, |el| {
                el.child(div().border_t_1().border_color(cx.theme().colors().border))
            })
            .when_some(edit_message_id, |el, _| {
                el.child(
                    h_flex()
                        .px_2()
                        .text_ui_xs()
                        .justify_between()
                        .border_t_1()
                        .border_color(cx.theme().colors().border)
                        .bg(cx.theme().colors().background)
                        .child("Close edit message")
                        .child(
                            IconButton::new("cancel-edit-message", IconName::Close)
                                .shape(ui::IconButtonShape::Square)
                                .tooltip(|cx| {
                                    Tooltip::for_action(
                                        "Cancel edit message",
                                        &CancelEditMessage,
                                        cx,
                                    )
                                })
                                .on_click(cx.listener(move |_, _, cx| {
                                    cx.dispatch_action(CancelEditMessage.boxed_clone())
                                })),
                        ),
                )
            })
            .when(edit_message_id.is_none(), |this| {
                this.when_some(reply_to_message_id, |el, reply_to_message_id| {
                    let reply_message = self
                        .active_chat()
                        .map(|active_chat| {
                            active_chat.read(cx).messages().iter().find_map(|m| {
                                if m.id == ChannelMessageId::Saved(reply_to_message_id) {
                                    Some(m)
                                } else {
                                    None
                                }
                            })
                        })
                        .flatten()
                        .cloned();

                    el.when_some(reply_message, |el, reply_message| {
                        el.child(
                            h_flex()
                                .justify_between()
                                .overflow_hidden()
                                .items_start()
                                .py_1()
                                .px_2()
                                .bg(cx.theme().colors().background)
                                .child(div().flex_shrink().overflow_hidden().child(
                                    self.render_replied_to_message(None, &reply_message, cx),
                                ))
                                .child(
                                    IconButton::new("close-reply-preview", IconName::Close)
                                        .shape(ui::IconButtonShape::Square)
                                        .tooltip(|cx| {
                                            Tooltip::for_action(
                                                "Close reply preview",
                                                &CloseReplyPreview,
                                                cx,
                                            )
                                        })
                                        .on_click(cx.listener(move |_, _, cx| {
                                            cx.dispatch_action(CloseReplyPreview.boxed_clone())
                                        })),
                                ),
                        )
                    })
                })
            })
            .children(
                Some(
                    h_flex()
                        .key_context("MessageEditor")
                        .on_action(cx.listener(ChatPanel::close_reply_preview))
                        .on_action(cx.listener(ChatPanel::cancel_edit_message))
                        .p_2()
                        .map(|el| el.child(self.message_editor.clone())),
                )
                .filter(|_| self.active_chat.is_some()),
            )
            .into_any()
    }
}

impl FocusableView for ChatPanel {
    fn focus_handle(&self, cx: &AppContext) -> gpui::FocusHandle {
        if self.active_chat.is_some() {
            self.message_editor.read(cx).focus_handle(cx)
        } else {
            self.focus_handle.clone()
        }
    }
}

impl Panel for ChatPanel {
    fn position(&self, cx: &gpui::WindowContext) -> DockPosition {
        ChatPanelSettings::get_global(cx).dock
    }

    fn position_is_valid(&self, position: DockPosition) -> bool {
        matches!(position, DockPosition::Left | DockPosition::Right)
    }

    fn set_position(&mut self, position: DockPosition, cx: &mut ViewContext<Self>) {
        settings::update_settings_file::<ChatPanelSettings>(self.fs.clone(), cx, move |settings| {
            settings.dock = Some(position)
        });
    }

    fn size(&self, cx: &gpui::WindowContext) -> Pixels {
        self.width
            .unwrap_or_else(|| ChatPanelSettings::get_global(cx).default_width)
    }

    fn set_size(&mut self, size: Option<Pixels>, cx: &mut ViewContext<Self>) {
        self.width = size;
        self.serialize(cx);
        cx.notify();
    }

    fn set_active(&mut self, active: bool, cx: &mut ViewContext<Self>) {
        self.active = active;
        if active {
            self.acknowledge_last_message(cx);
        }
    }

    fn persistent_name() -> &'static str {
        "ChatPanel"
    }

    fn icon(&self, cx: &WindowContext) -> Option<ui::IconName> {
        Some(ui::IconName::MessageBubbles).filter(|_| ChatPanelSettings::get_global(cx).button)
    }

    fn icon_tooltip(&self, _cx: &WindowContext) -> Option<&'static str> {
        Some("Chat Panel")
    }

    fn toggle_action(&self) -> Box<dyn gpui::Action> {
        Box::new(ToggleFocus)
    }

    fn starts_open(&self, cx: &WindowContext) -> bool {
        ActiveCall::global(cx)
            .read(cx)
            .room()
            .is_some_and(|room| room.read(cx).contains_guests())
    }
}

impl EventEmitter<PanelEvent> for ChatPanel {}

#[cfg(test)]
mod tests {
    use super::*;
    use gpui::HighlightStyle;
    use pretty_assertions::assert_eq;
    use rich_text::Highlight;
    use time::OffsetDateTime;
    use util::test::marked_text_ranges;

    #[gpui::test]
    fn test_render_markdown_with_mentions() {
        let language_registry = Arc::new(LanguageRegistry::test());
        let (body, ranges) = marked_text_ranges("*hi*, «@abc», let's **call** «@fgh»", false);
        let message = channel::ChannelMessage {
            id: ChannelMessageId::Saved(0),
            body,
            timestamp: OffsetDateTime::now_utc(),
            sender: Arc::new(client::User {
                github_login: "fgh".into(),
                avatar_uri: "avatar_fgh".into(),
                id: 103,
            }),
            nonce: 5,
            mentions: vec![(ranges[0].clone(), 101), (ranges[1].clone(), 102)],
            reply_to_message_id: None,
            edited_at: None,
        };

        let message = ChatPanel::render_markdown_with_mentions(&language_registry, 102, &message);

        // Note that the "'" was replaced with ’ due to smart punctuation.
        let (body, ranges) = marked_text_ranges("«hi», «@abc», let’s «call» «@fgh»", false);
        assert_eq!(message.text, body);
        assert_eq!(
            message.highlights,
            vec![
                (
                    ranges[0].clone(),
                    HighlightStyle {
                        font_style: Some(gpui::FontStyle::Italic),
                        ..Default::default()
                    }
                    .into()
                ),
                (ranges[1].clone(), Highlight::Mention),
                (
                    ranges[2].clone(),
                    HighlightStyle {
                        font_weight: Some(gpui::FontWeight::BOLD),
                        ..Default::default()
                    }
                    .into()
                ),
                (ranges[3].clone(), Highlight::SelfMention)
            ]
        );
    }

    #[gpui::test]
    fn test_render_markdown_with_auto_detect_links() {
        let language_registry = Arc::new(LanguageRegistry::test());
        let message = channel::ChannelMessage {
            id: ChannelMessageId::Saved(0),
            body: "Here is a link https://zed.dev to zeds website".to_string(),
            timestamp: OffsetDateTime::now_utc(),
            sender: Arc::new(client::User {
                github_login: "fgh".into(),
                avatar_uri: "avatar_fgh".into(),
                id: 103,
            }),
            nonce: 5,
            mentions: Vec::new(),
            reply_to_message_id: None,
            edited_at: None,
        };

        let message = ChatPanel::render_markdown_with_mentions(&language_registry, 102, &message);

        // Note that the "'" was replaced with ’ due to smart punctuation.
        let (body, ranges) =
            marked_text_ranges("Here is a link «https://zed.dev» to zeds website", false);
        assert_eq!(message.text, body);
        assert_eq!(1, ranges.len());
        assert_eq!(
            message.highlights,
            vec![(
                ranges[0].clone(),
                HighlightStyle {
                    underline: Some(gpui::UnderlineStyle {
                        thickness: 1.0.into(),
                        ..Default::default()
                    }),
                    ..Default::default()
                }
                .into()
            ),]
        );
    }

    #[gpui::test]
    fn test_render_markdown_with_auto_detect_links_and_additional_formatting() {
        let language_registry = Arc::new(LanguageRegistry::test());
        let message = channel::ChannelMessage {
            id: ChannelMessageId::Saved(0),
            body: "**Here is a link https://zed.dev to zeds website**".to_string(),
            timestamp: OffsetDateTime::now_utc(),
            sender: Arc::new(client::User {
                github_login: "fgh".into(),
                avatar_uri: "avatar_fgh".into(),
                id: 103,
            }),
            nonce: 5,
            mentions: Vec::new(),
            reply_to_message_id: None,
            edited_at: None,
        };

        let message = ChatPanel::render_markdown_with_mentions(&language_registry, 102, &message);

        // Note that the "'" was replaced with ’ due to smart punctuation.
        let (body, ranges) = marked_text_ranges(
            "«Here is a link »«https://zed.dev»« to zeds website»",
            false,
        );
        assert_eq!(message.text, body);
        assert_eq!(3, ranges.len());
        assert_eq!(
            message.highlights,
            vec![
                (
                    ranges[0].clone(),
                    HighlightStyle {
                        font_weight: Some(gpui::FontWeight::BOLD),
                        ..Default::default()
                    }
                    .into()
                ),
                (
                    ranges[1].clone(),
                    HighlightStyle {
                        font_weight: Some(gpui::FontWeight::BOLD),
                        underline: Some(gpui::UnderlineStyle {
                            thickness: 1.0.into(),
                            ..Default::default()
                        }),
                        ..Default::default()
                    }
                    .into()
                ),
                (
                    ranges[2].clone(),
                    HighlightStyle {
                        font_weight: Some(gpui::FontWeight::BOLD),
                        ..Default::default()
                    }
                    .into()
                ),
            ]
        );
    }
}<|MERGE_RESOLUTION|>--- conflicted
+++ resolved
@@ -9,8 +9,8 @@
 use gpui::{
     actions, div, list, prelude::*, px, Action, AppContext, AsyncWindowContext, ClipboardItem,
     CursorStyle, DismissEvent, ElementId, EventEmitter, FocusHandle, FocusableView, FontStyle,
-    FontWeight, HighlightStyle, ListOffset, ListScrollEvent, ListState, Model, Render, StyledText,
-    Subscription, Task, View, ViewContext, VisualContext, WeakView,
+    FontWeight, HighlightStyle, ListOffset, ListScrollEvent, ListState, Model, Render, Stateful,
+    StyledText, Subscription, Task, View, ViewContext, VisualContext, WeakView,
 };
 use language::LanguageRegistry;
 use menu::Confirm;
@@ -436,7 +436,8 @@
         let _is_pending = message.is_pending();
 
         let belongs_to_user = Some(message.sender.id) == self.client.user_id();
-        let can_modify_message = belongs_to_user || is_admin;
+        let can_delete_message = belongs_to_user || is_admin;
+        let can_edit_message = belongs_to_user;
 
         let element_id: ElementId = match message.id {
             ChannelMessageId::Saved(id) => ("saved-message", id).into(),
@@ -479,7 +480,7 @@
             .group("")
             .when(!is_continuation_from_previous, |this| this.pt_2())
             .child(
-                self.render_popover_buttons(&cx, message_id, can_delete_message)
+                self.render_popover_buttons(&cx, message_id, can_delete_message, can_edit_message)
                     .neg_mt_2p5(),
             )
             .child(
@@ -566,40 +567,7 @@
                                 .w_full()
                                 .text_ui_sm()
                                 .id(element_id)
-<<<<<<< HEAD
-                                .group("")
-                                .child(text.element("body".into(), cx))
-                                .child(
-                                    div()
-                                        .absolute()
-                                        .z_index(1)
-                                        .right_0()
-                                        .w_6()
-                                        .bg(background)
-                                        .when(!self.has_open_menu(message_id), |el| {
-                                            el.visible_on_hover("")
-                                        })
-                                        .when_some(message_id, |el, message_id| {
-                                            el.child(
-                                                popover_menu(("menu", message_id))
-                                                    .trigger(IconButton::new(
-                                                        ("trigger", message_id),
-                                                        IconName::Ellipsis,
-                                                    ))
-                                                    .menu(move |cx| {
-                                                        Some(Self::render_message_menu(
-                                                            &this,
-                                                            message_id,
-                                                            can_modify_message,
-                                                            cx,
-                                                        ))
-                                                    }),
-                                            )
-                                        }),
-                                ),
-=======
                                 .child(text.element("body".into(), cx)),
->>>>>>> ca696fd5
                         )
                         .when(self.has_open_menu(message_id), |el| {
                             el.bg(cx.theme().colors().element_selected)
@@ -637,112 +605,135 @@
         }
     }
 
+    fn render_popover_button(&self, cx: &ViewContext<Self>, child: Stateful<Div>) -> Div {
+        div()
+            .w_6()
+            .bg(cx.theme().colors().element_background)
+            .hover(|style| style.bg(cx.theme().colors().element_hover).rounded_md())
+            .child(child)
+    }
+
     fn render_popover_buttons(
         &self,
         cx: &ViewContext<Self>,
         message_id: Option<u64>,
         can_delete_message: bool,
+        can_edit_message: bool,
     ) -> Div {
-        div()
+        h_flex()
             .absolute()
+            .right_2()
             .z_index(1)
-            .child(
-                div()
-                    .absolute()
-                    .z_index(1)
-                    .right_8()
-                    .w_6()
-                    .rounded_tl_md()
-                    .rounded_bl_md()
-                    .border_l_1()
-                    .border_t_1()
-                    .border_b_1()
-                    .border_color(cx.theme().colors().element_selected)
-                    .bg(cx.theme().colors().element_background)
-                    .hover(|style| style.bg(cx.theme().colors().element_hover))
-                    .when(!self.has_open_menu(message_id), |el| {
-                        el.visible_on_hover("")
-                    })
-                    .when_some(message_id, |el, message_id| {
-                        el.child(
+            .overflow_hidden()
+            .rounded_md()
+            .border_color(cx.theme().colors().element_selected)
+            .border_1()
+            .when(!self.has_open_menu(message_id), |el| {
+                el.visible_on_hover("")
+            })
+            .bg(cx.theme().colors().element_background)
+            .when_some(message_id, |el, message_id| {
+                el.child(
+                    self.render_popover_button(
+                        cx,
+                        div()
+                            .id("reply")
+                            .child(
+                                IconButton::new(("reply", message_id), IconName::ReplyArrow)
+                                    .on_click(cx.listener(move |this, _, cx| {
+                                        this.message_editor.update(cx, |editor, cx| {
+                                            editor.set_reply_to_message_id(message_id);
+                                            editor.focus_handle(cx).focus(cx);
+                                        })
+                                    })),
+                            )
+                            .tooltip(|cx| Tooltip::text("Reply", cx)),
+                    ),
+                )
+            })
+            .when_some(message_id, |el, message_id| {
+                el.when(can_edit_message, |el| {
+                    el.child(
+                        self.render_popover_button(
+                            cx,
                             div()
-                                .id("reply")
+                                .id("edit")
                                 .child(
-                                    IconButton::new(("reply", message_id), IconName::ReplyArrow)
+                                    IconButton::new(("edit", message_id), IconName::Pencil)
                                         .on_click(cx.listener(move |this, _, cx| {
                                             this.message_editor.update(cx, |editor, cx| {
-                                                editor.set_reply_to_message_id(message_id);
-                                                editor.focus_handle(cx).focus(cx);
+                                                let message = this
+                                                    .active_chat()
+                                                    .map(|active_chat| {
+                                                        active_chat
+                                                            .read(cx)
+                                                            .find_loaded_message(message_id)
+                                                    })
+                                                    .flatten()
+                                                    .cloned();
+
+                                                if let Some(message) = message {
+                                                    let buffer = editor
+                                                        .editor
+                                                        .read(cx)
+                                                        .buffer()
+                                                        .read(cx)
+                                                        .as_singleton()
+                                                        .expect("message editor must be singleton");
+
+                                                    buffer.update(cx, |buffer, cx| {
+                                                        buffer.set_text(message.body.clone(), cx)
+                                                    });
+
+                                                    editor.set_edit_message_id(message_id);
+                                                    editor.focus_handle(cx).focus(cx);
+                                                }
                                             })
                                         })),
                                 )
-                                .tooltip(|cx| Tooltip::text("Reply", cx)),
-                        )
-                    }),
-            )
-            .child(
-                div()
-                    .absolute()
-                    .z_index(1)
-                    .right_2()
-                    .w_6()
-                    .rounded_tr_md()
-                    .rounded_br_md()
-                    .border_r_1()
-                    .border_t_1()
-                    .border_b_1()
-                    .border_color(cx.theme().colors().element_selected)
-                    .bg(cx.theme().colors().element_background)
-                    .hover(|style| style.bg(cx.theme().colors().element_hover))
-                    .when(!self.has_open_menu(message_id), |el| {
-                        el.visible_on_hover("")
-                    })
-                    .when_some(message_id, |el, message_id| {
-                        let this = cx.view().clone();
-
-                        el.child(
-                            div()
-                                .id("more")
-                                .child(
-                                    popover_menu(("menu", message_id))
-                                        .trigger(IconButton::new(
-                                            ("trigger", message_id),
-                                            IconName::Ellipsis,
+                                .tooltip(|cx| Tooltip::text("Edit", cx)),
+                        ),
+                    )
+                })
+            })
+            .when_some(message_id, |el, message_id| {
+                let this = cx.view().clone();
+
+                el.child(
+                    self.render_popover_button(
+                        cx,
+                        div()
+                            .child(
+                                popover_menu(("menu", message_id))
+                                    .trigger(IconButton::new(
+                                        ("trigger", message_id),
+                                        IconName::Ellipsis,
+                                    ))
+                                    .menu(move |cx| {
+                                        Some(Self::render_message_menu(
+                                            &this,
+                                            message_id,
+                                            can_delete_message,
+                                            cx,
                                         ))
-                                        .menu(move |cx| {
-                                            Some(Self::render_message_menu(
-                                                &this,
-                                                message_id,
-                                                can_delete_message,
-                                                cx,
-                                            ))
-                                        }),
-                                )
-                                .tooltip(|cx| Tooltip::text("More", cx)),
-                        )
-                    }),
-            )
+                                    }),
+                            )
+                            .id("more")
+                            .tooltip(|cx| Tooltip::text("More", cx)),
+                    ),
+                )
+            })
     }
 
     fn render_message_menu(
         this: &View<Self>,
         message_id: u64,
-        can_modify_message: bool,
+        can_delete_message: bool,
         cx: &mut WindowContext,
     ) -> View<ContextMenu> {
         let menu = {
             ContextMenu::build(cx, move |menu, cx| {
                 menu.entry(
-                    "Reply to message",
-                    None,
-                    cx.handler_for(&this, move |this, cx| {
-                        this.message_editor.update(cx, |editor, cx| {
-                            editor.set_reply_to_message_id(message_id);
-                            editor.focus_handle(cx).focus(cx);
-                        })
-                    }),
-                )
-                .entry(
                     "Copy message text",
                     None,
                     cx.handler_for(&this, move |this, cx| {
@@ -754,41 +745,7 @@
                         }
                     }),
                 )
-                .when(can_modify_message, |menu| {
-                    menu.entry(
-                        "Edit message",
-                        None,
-                        cx.handler_for(&this, move |this, cx| {
-                            let message = this
-                                .active_chat()
-                                .map(|active_chat| {
-                                    active_chat.read(cx).find_loaded_message(message_id)
-                                })
-                                .flatten()
-                                .cloned();
-
-                            if let Some(message) = message {
-                                this.message_editor.update(cx, |editor, cx| {
-                                    let buffer = editor
-                                        .editor
-                                        .read(cx)
-                                        .buffer()
-                                        .read(cx)
-                                        .as_singleton()
-                                        .expect("message editor must be singleton");
-
-                                    buffer.update(cx, |buffer, cx| {
-                                        buffer.set_text(message.body.clone(), cx)
-                                    });
-
-                                    editor.set_edit_message_id(message_id);
-                                    editor.focus_handle(cx).focus(cx);
-                                })
-                            }
-                        }),
-                    )
-                })
-                .when(can_modify_message, |menu| {
+                .when(can_delete_message, |menu| {
                     menu.entry(
                         "Delete message",
                         None,
