--- conflicted
+++ resolved
@@ -1369,45 +1369,7 @@
       "button_width": 16,
       "corner_radius": 8
     },
-<<<<<<< HEAD
     "project_row": {
-=======
-    "shared_project_row": {
-      "guest_avatar_spacing": 4,
-      "height": 24,
-      "guest_avatar": {
-        "corner_radius": 8,
-        "width": 14
-      },
-      "name": {
-        "family": "Zed Mono",
-        "color": "#586e75",
-        "size": 14,
-        "margin": {
-          "left": 8,
-          "right": 6
-        }
-      },
-      "guests": {
-        "margin": {
-          "left": 8,
-          "right": 8
-        }
-      },
-      "padding": {
-        "left": 12,
-        "right": 12
-      },
-      "background": "#eee8d5",
-      "hover": {
-        "background": "#d7d6c8"
-      },
-      "active": {
-        "background": "#c1c5bb"
-      }
-    },
-    "unshared_project_row": {
->>>>>>> 25427f0f
       "guest_avatar_spacing": 4,
       "height": 24,
       "guest_avatar": {
